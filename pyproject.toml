--- conflicted
+++ resolved
@@ -47,11 +47,7 @@
 pytest = "8.3.4"
 pytest-asyncio = "0.24.0"
 pytest-cov = "4.1.0"
-<<<<<<< HEAD
-ruff = "0.7.0"
-=======
 ruff = "0.8.2"
->>>>>>> 084a4adc
 yamllint = "1.35.1"
 
 [tool.coverage.run]
@@ -98,14 +94,7 @@
 warn_unused_ignores = true
 
 [tool.pylint.MASTER]
-<<<<<<< HEAD
-ignore = [
-  "tests",
-]
-=======
-extension-pkg-whitelist = ["pydantic"]
 ignore = ["tests"]
->>>>>>> 084a4adc
 
 [tool.pylint.BASIC]
 good-names = ["_", "ex", "fp", "i", "id", "j", "k", "on", "Run", "T", "wv"]
@@ -153,12 +142,9 @@
 [tool.ruff.lint.isort]
 known-first-party = ["demetriek"]
 
-<<<<<<< HEAD
 [tool.ruff.lint.flake8-type-checking]
 runtime-evaluated-base-classes = ["mashumaro.mixins.orjson.DataClassORJSONMixin"]
 
-=======
->>>>>>> 084a4adc
 [tool.ruff.lint.mccabe]
 max-complexity = 25
 
