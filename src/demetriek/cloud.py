"""Asynchronous Python client for LaMetric TIME devices."""

from __future__ import annotations

import asyncio
import asyncio.timeouts
import socket
from dataclasses import dataclass
from typing import Any, Self

import aiohttp
import backoff
from aiohttp import hdrs
from yarl import URL

from .exceptions import (
    LaMetricConnectionError,
    LaMetricConnectionTimeoutError,
    LaMetricError,
)
from .models import CloudDevice, User


@dataclass
class LaMetricCloud:
    """Main class for handling connections with the LaMetric cloud."""

    token: str
    request_timeout: float = 8.0
    session: aiohttp.client.ClientSession | None = None

    _close_session: bool = False

    @backoff.on_exception(
        backoff.expo,
        LaMetricConnectionError,
        max_tries=3,
        logger=None,
    )
    async def _request(
        self,
        uri: str = "",
    ) -> Any:
        """Handle a request to the  LaMetric cloud.

        A generic method for sending/handling HTTP requests done gainst
        the LaMetric cloud.

        Args:
        ----
            uri: Request URI, for example `/api/v2/users/me`.

        Returns:
        -------
            A Python dictionary (JSON decoded) with the response from the
            LaMetric device.

        Raises:
        ------
            LaMetricConnectionError: An error occurred while communication with
                the LaMetric device.
            LaMetricConnectionTimeoutError: A timeout occurred while communicating
                with the LaMetric device.
            LaMetricError: Received an unexpected response from the LaMetric device.

        """
        url = URL.build(scheme="https", host="developer.lametric.com", path=uri)

        if self.session is None:
            self.session = aiohttp.ClientSession()
            self._close_session = True

        headers = {
            "Authorization": f"Bearer {self.token}",
            "Accept": "application/json",
        }

        try:
<<<<<<< HEAD
            async with asyncio.timeouts.timeout(self.request_timeout):
=======
            async with asyncio.timeout(self.request_timeout):
>>>>>>> 084a4adc
                response = await self.session.request(
                    hdrs.METH_GET,
                    url,
                    headers=headers,
                    raise_for_status=True,
                )

            content_type = response.headers.get("Content-Type", "")
            if "application/json" not in content_type:
                raise LaMetricError(
                    response.status,
                    {"message": await response.text()},
                )
            return await response.json()

        except asyncio.TimeoutError as exception:
            msg = "Timeout occurred while connecting to the LaMetric cloud"
            raise LaMetricConnectionTimeoutError(msg) from exception
        except (aiohttp.ClientError, socket.gaierror) as exception:
            msg = "Error occurred while communicating with the LaMetric cloud"
            raise LaMetricConnectionError(msg) from exception

    async def current_user(self) -> User:
        """Get LaMetric user information.

        Returns
        -------
            A User object, with information about the current user.

        """
        response = await self._request("/api/v2/me")
        return User.from_dict(response)

    async def devices(self) -> list[CloudDevice]:
        """Get LaMetric devices from the cloud.

        Returns
        -------
            A list of CloudDevices.

        """
        response = await self._request("/api/v2/users/me/devices")
        return [CloudDevice.from_dict(cloud_device) for cloud_device in response]

    async def device(self, device_id: int) -> CloudDevice:
        """Get a LaMetric device from the cloud.

        Args:
        ----
            device_id: The ID of the device to get information for.

        Returns:
        -------
            A CloudDevice object, with information about the request device.

        """
        response = await self._request(f"/api/v2/users/me/devices/{device_id}")
        return CloudDevice.from_dict(response)

    async def close(self) -> None:
        """Close open client session."""
        if self.session and self._close_session:
            await self.session.close()

    async def __aenter__(self) -> Self:
        """Async enter.

        Returns
        -------
            The LaMetricCloud object.

        """
        return self

    async def __aexit__(self, *_exc_info: object) -> None:
        """Async exit.

        Args:
        ----
            _exc_info: Exec type.

        """
        await self.close()<|MERGE_RESOLUTION|>--- conflicted
+++ resolved
@@ -3,7 +3,6 @@
 from __future__ import annotations
 
 import asyncio
-import asyncio.timeouts
 import socket
 from dataclasses import dataclass
 from typing import Any, Self
@@ -76,11 +75,7 @@
         }
 
         try:
-<<<<<<< HEAD
-            async with asyncio.timeouts.timeout(self.request_timeout):
-=======
             async with asyncio.timeout(self.request_timeout):
->>>>>>> 084a4adc
                 response = await self.session.request(
                     hdrs.METH_GET,
                     url,
